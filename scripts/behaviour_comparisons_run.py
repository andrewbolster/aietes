--- conflicted
+++ resolved
@@ -7,11 +7,6 @@
 def set():
     exp = EXP(node_count=8,
               title="Malicious Behaviour Trust Comparison",
-<<<<<<< HEAD
-             parralel=True)
-=======
-              parallel = False)
->>>>>>> 3ebedd06
     exp.addVariableAttackerBehaviourSuite(["Waypoint", "Shadow", "SlowCoach"], n_attackers=1)
     return exp
 
