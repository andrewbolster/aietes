--- conflicted
+++ resolved
@@ -62,19 +62,3 @@
         dump_trust_logs_and_stats_from_exp_paths([path], title=exp.title)
     except Exception as e:
         print("Crashed in trust logging, moving on: {0}".format(traceback.format_exc()))
-
-<<<<<<< HEAD
-=======
-    for run in range(4):
-        with pd.get_store(exp.exp_path + '.h5') as store:
-            sub_frame = pd.concat([
-                store.trust.xs('Alfa', level='observer', drop_level=False),
-                store.trust.xs('Bravo', level='observer', drop_level=False),
-                store.trust.xs('Charlie', level='observer', drop_level=False)
-            ]).xs(run, level='run', drop_level=False)
-
-        outliers = rwc.perform_weight_factor_outlier_analysis_on_trust_frame(sub_frame, "CombinedTrust", extra=run,
-                                                                             min_emphasis=0,
-                                                                             max_emphasis=1, max_sum=1, par=True)
-        outliers.to_hdf(os.path.join(exp.exp_path, "outliers.h5"), "CombinedTrust_{0}_4".format(run))
->>>>>>> 44ba53e4
