--- conflicted
+++ resolved
@@ -19,11 +19,7 @@
 * python-tk
 * cython
 ##Installation
-<<<<<<< HEAD
-    sudo apt-get install build-essential python-dev python-matplotlib python-simpy python-pydot python-numexpr python-wxgtk2.8 libfreetype6-dev python-tk libhdf5-dev liblapack-dev libblas-dev gfortran
-=======
-    sudo apt-get install dvipng build-essential python-dev python-matplotlib python-simpy python-pydot python-numexpr python-wxgtk2.8 libfreetype6-dev python-tk libhdf5-dev liblapack-dev libblas-dev
->>>>>>> fe113654
+    sudo apt-get install dvipng build-essential python-dev python-matplotlib python-simpy python-pydot python-numexpr python-wxgtk2.8 libfreetype6-dev python-tk libhdf5-dev liblapack-dev libblas-dev gfortran
     sudo pip install -r requirements
     python setup.py [install / develop --user]
     python -m unitttests discover