<?xml version="1.0" encoding="UTF-8"?>
<project version="4">
  <component name="ChangeListManager">
    <list default="true" id="0cda99a7-d04d-4685-afa6-cdab2bfdc92f" name="Default" comment="">
      <change type="NEW" beforePath="" afterPath="$PROJECT_DIR$/.idea/runConfigurations/Ephyra_Dev.xml" />
      <change type="NEW" beforePath="" afterPath="$PROJECT_DIR$/src/ephyra/Controller.py" />
      <change type="MODIFICATION" beforePath="$PROJECT_DIR$/.idea/runConfigurations/Develop.xml" afterPath="$PROJECT_DIR$/.idea/runConfigurations/Develop.xml" />
      <change type="MODIFICATION" beforePath="$PROJECT_DIR$/.idea/runConfigurations/Ephyra_Profile_Run.xml" afterPath="$PROJECT_DIR$/.idea/runConfigurations/Ephyra_Profile_Run.xml" />
      <change type="MODIFICATION" beforePath="$PROJECT_DIR$/.idea/workspace.xml" afterPath="$PROJECT_DIR$/.idea/workspace.xml" />
<<<<<<< HEAD
      <change type="MODIFICATION" beforePath="$PROJECT_DIR$/src/bounos/Metrics.py" afterPath="$PROJECT_DIR$/src/bounos/Metrics.py" />
      <change type="MODIFICATION" beforePath="$PROJECT_DIR$/src/ephyra/Views.py" afterPath="$PROJECT_DIR$/src/ephyra/Views.py" />
      <change type="MODIFICATION" beforePath="$PROJECT_DIR$/src/ephyra/__init__.py" afterPath="$PROJECT_DIR$/src/ephyra/__init__.py" />
=======
>>>>>>> a792cecc
    </list>
    <ignored path="aietes.iws" />
    <ignored path=".idea/workspace.xml" />
    <option name="TRACKING_ENABLED" value="true" />
    <option name="SHOW_DIALOG" value="false" />
    <option name="HIGHLIGHT_CONFLICTS" value="true" />
    <option name="HIGHLIGHT_NON_ACTIVE_CHANGELIST" value="false" />
    <option name="LAST_RESOLUTION" value="IGNORE" />
  </component>
  <component name="ChangesViewManager" flattened_view="true" show_ignored="false" />
  <component name="CreatePatchCommitExecutor">
    <option name="PATCH_PATH" value="" />
  </component>
  <component name="DaemonCodeAnalyzer">
    <disable_hints />
  </component>
  <component name="ExecutionTargetManager" SELECTED_TARGET="default_target" />
  <component name="FileEditorManager">
    <splitter split-orientation="horizontal" split-proportion="0.49262902">
      <split-first>
        <leaf>
<<<<<<< HEAD
          <file leaf-file-name="Views.py" pinned="false" current="true" current-in-tab="true">
            <entry file="file://$PROJECT_DIR$/src/ephyra/Views.py">
              <provider selected="true" editor-type-id="text-editor">
                <state line="504" column="44" selection-start="14655" selection-end="14655" vertical-scroll-proportion="1.0">
=======
          <file leaf-file-name="Views.py" pinned="false" current="false" current-in-tab="false">
            <entry file="file://$PROJECT_DIR$/src/ephyra/Views.py">
              <provider selected="true" editor-type-id="text-editor">
                <state line="305" column="16" selection-start="9430" selection-end="9430" vertical-scroll-proportion="0.0">
>>>>>>> a792cecc
                  <folding />
                </state>
              </provider>
            </entry>
          </file>
          <file leaf-file-name="_windows.py" pinned="false" current="false" current-in-tab="false">
            <entry file="file:///usr/lib/python2.7/dist-packages/wx-2.8-gtk2-unicode/wx/_windows.py">
              <provider selected="true" editor-type-id="text-editor">
                <state line="496" column="0" selection-start="19724" selection-end="19724" vertical-scroll-proportion="0.0">
                  <folding />
                </state>
              </provider>
            </entry>
          </file>
<<<<<<< HEAD
          <file leaf-file-name="Node.py" pinned="false" current="false" current-in-tab="false">
            <entry file="file://$PROJECT_DIR$/src/aietes/Node.py">
              <provider selected="true" editor-type-id="text-editor">
                <state line="50" column="0" selection-start="1534" selection-end="1534" vertical-scroll-proportion="-22.0">
=======
          <file leaf-file-name="__init__.py" pinned="false" current="false" current-in-tab="true">
            <entry file="file://$PROJECT_DIR$/src/aietes/Tools/__init__.py">
              <provider selected="true" editor-type-id="text-editor">
                <state line="76" column="7" selection-start="2449" selection-end="2449" vertical-scroll-proportion="0.024271844">
>>>>>>> a792cecc
                  <folding />
                </state>
              </provider>
            </entry>
          </file>
          <file leaf-file-name="setup.py" pinned="false" current="false" current-in-tab="false">
            <entry file="file://$PROJECT_DIR$/setup.py">
              <provider selected="true" editor-type-id="text-editor">
                <state line="0" column="0" selection-start="0" selection-end="0" vertical-scroll-proportion="0.0">
                  <folding />
                </state>
              </provider>
            </entry>
          </file>
          <file leaf-file-name="Analyses.py" pinned="false" current="false" current-in-tab="false">
            <entry file="file://$PROJECT_DIR$/src/bounos/Analyses.py">
              <provider selected="true" editor-type-id="text-editor">
                <state line="7" column="89" selection-start="201" selection-end="201" vertical-scroll-proportion="0.0">
                  <folding />
                </state>
              </provider>
            </entry>
          </file>
          <file leaf-file-name="Behaviour.py" pinned="false" current="false" current-in-tab="false">
            <entry file="file://$PROJECT_DIR$/src/aietes/Behaviour.py">
              <provider selected="true" editor-type-id="text-editor">
                <state line="90" column="94" selection-start="3147" selection-end="3147" vertical-scroll-proportion="0.0">
                  <folding />
                </state>
              </provider>
            </entry>
          </file>
          <file leaf-file-name="Fleet.py" pinned="false" current="false" current-in-tab="false">
            <entry file="file://$PROJECT_DIR$/src/aietes/Fleet.py">
              <provider selected="true" editor-type-id="text-editor">
                <state line="59" column="31" selection-start="1654" selection-end="1654" vertical-scroll-proportion="0.0">
                  <folding />
                </state>
              </provider>
            </entry>
          </file>
          <file leaf-file-name="__init__.py" pinned="false" current="false" current-in-tab="false">
            <entry file="file://$PROJECT_DIR$/src/aietes/Tools/__init__.py">
              <provider selected="true" editor-type-id="text-editor">
<<<<<<< HEAD
                <state line="76" column="7" selection-start="2449" selection-end="2449" vertical-scroll-proportion="0.0">
                  <folding />
                </state>
              </provider>
            </entry>
          </file>
          <file leaf-file-name="Environment.py" pinned="false" current="false" current-in-tab="false">
            <entry file="file://$PROJECT_DIR$/src/aietes/Environment.py">
              <provider selected="true" editor-type-id="text-editor">
                <state line="97" column="52" selection-start="3736" selection-end="3736" vertical-scroll-proportion="0.0">
=======
                <state line="3" column="0" selection-start="59" selection-end="59" vertical-scroll-proportion="0.0">
>>>>>>> a792cecc
                  <folding />
                </state>
              </provider>
            </entry>
          </file>
        </leaf>
      </split-first>
      <split-second>
        <leaf>
          <file leaf-file-name="__init__.py" pinned="false" current="true" current-in-tab="true">
            <entry file="file://$PROJECT_DIR$/src/bounos/__init__.py">
              <provider selected="true" editor-type-id="text-editor">
<<<<<<< HEAD
                <state line="24" column="0" selection-start="512" selection-end="512" vertical-scroll-proportion="0.0">
=======
                <state line="168" column="25" selection-start="4919" selection-end="4919" vertical-scroll-proportion="0.023400936">
>>>>>>> a792cecc
                  <folding />
                </state>
              </provider>
            </entry>
          </file>
          <file leaf-file-name="Metrics.py" pinned="false" current="false" current-in-tab="false">
            <entry file="file://$PROJECT_DIR$/src/bounos/Metrics.py">
              <provider selected="true" editor-type-id="text-editor">
                <state line="36" column="19" selection-start="874" selection-end="874" vertical-scroll-proportion="0.0">
                  <folding />
                </state>
              </provider>
            </entry>
          </file>
          <file leaf-file-name="__init__.py" pinned="false" current="false" current-in-tab="false">
            <entry file="file://$PROJECT_DIR$/src/ephyra/__init__.py">
              <provider selected="true" editor-type-id="text-editor">
<<<<<<< HEAD
                <state line="15" column="0" selection-start="250" selection-end="250" vertical-scroll-proportion="0.0">
                  <folding />
                </state>
              </provider>
            </entry>
          </file>
          <file leaf-file-name="Controller.py" pinned="false" current="false" current-in-tab="true">
            <entry file="file://$PROJECT_DIR$/src/ephyra/Controller.py">
              <provider selected="true" editor-type-id="text-editor">
                <state line="126" column="37" selection-start="3023" selection-end="3023" vertical-scroll-proportion="0.8545706">
                  <folding>
                    <element signature="e#29#45#0" expanded="true" />
                  </folding>
                </state>
              </provider>
            </entry>
          </file>
          <file leaf-file-name="__init__.py" pinned="false" current="false" current-in-tab="false">
            <entry file="file://$PROJECT_DIR$/src/aietes/__init__.py">
              <provider selected="true" editor-type-id="text-editor">
                <state line="68" column="38" selection-start="1888" selection-end="1888" vertical-scroll-proportion="0.0">
=======
                <state line="74" column="28" selection-start="1735" selection-end="1735" vertical-scroll-proportion="0.0">
>>>>>>> a792cecc
                  <folding />
                </state>
              </provider>
            </entry>
          </file>
        </leaf>
      </split-second>
    </splitter>
  </component>
  <component name="FindManager">
    <FindUsagesManager>
      <setting name="OPEN_NEW_TAB" value="true" />
    </FindUsagesManager>
  </component>
  <component name="IdeDocumentHistory">
    <option name="changedFiles">
      <list>
        <option value="$PROJECT_DIR$/src/ephyra/SimulationHandling.py" />
        <option value="$PROJECT_DIR$/src/aietes/Fleet.py" />
        <option value="$PROJECT_DIR$/src/bounos/Analyses.py" />
        <option value="$PROJECT_DIR$/src/aietes/configs/default.conf" />
        <option value="$PROJECT_DIR$/src/aietes/Node.py" />
        <option value="$PROJECT_DIR$/src/aietes/Environment.py" />
        <option value="$PROJECT_DIR$/src/aietes/Behaviour.py" />
        <option value="$PROJECT_DIR$/src/aietes/Tools/__init__.py" />
        <option value="$PROJECT_DIR$/src/ephyra/Pages.py" />
        <option value="$PROJECT_DIR$/src/aietes/__init__.py" />
        <option value="$PROJECT_DIR$/src/bounos/__init__.py" />
        <option value="$PROJECT_DIR$/setup.py" />
        <option value="$PROJECT_DIR$/src/ephyra/__init__.py" />
        <option value="$PROJECT_DIR$/src/bounos/Metrics.py" />
        <option value="$PROJECT_DIR$/src/ephyra/Controller.py" />
        <option value="$PROJECT_DIR$/src/ephyra/Views.py" />
      </list>
    </option>
  </component>
  <component name="ProjectFrameBounds">
    <option name="x" value="-1" />
    <option name="width" value="1922" />
    <option name="height" value="1201" />
  </component>
  <component name="ProjectLevelVcsManager" settingsEditedManually="false">
    <OptionsSetting value="true" id="Add" />
    <OptionsSetting value="true" id="Remove" />
    <OptionsSetting value="true" id="Checkout" />
    <OptionsSetting value="false" id="Update" />
    <OptionsSetting value="true" id="Status" />
    <OptionsSetting value="true" id="Edit" />
    <ConfirmationsSetting value="2" id="Add" />
    <ConfirmationsSetting value="0" id="Remove" />
  </component>
  <component name="ProjectReloadState">
    <option name="STATE" value="0" />
  </component>
  <component name="ProjectView">
    <navigator currentView="ProjectPane" proportions="" version="1" splitterProportion="0.5">
      <flattenPackages />
      <showMembers />
      <showModules />
      <showLibraryContents />
      <hideEmptyPackages />
      <abbreviatePackageNames />
      <autoscrollToSource />
      <autoscrollFromSource />
      <sortByType />
    </navigator>
    <panes>
      <pane id="ProjectPane">
        <subPane>
          <PATH>
            <PATH_ELEMENT>
              <option name="myItemId" value="aietes" />
              <option name="myItemType" value="com.intellij.ide.projectView.impl.nodes.ProjectViewProjectNode" />
            </PATH_ELEMENT>
          </PATH>
          <PATH>
            <PATH_ELEMENT>
              <option name="myItemId" value="aietes" />
              <option name="myItemType" value="com.intellij.ide.projectView.impl.nodes.ProjectViewProjectNode" />
            </PATH_ELEMENT>
            <PATH_ELEMENT>
              <option name="myItemId" value="aietes" />
              <option name="myItemType" value="com.intellij.ide.projectView.impl.nodes.PsiDirectoryNode" />
            </PATH_ELEMENT>
          </PATH>
          <PATH>
            <PATH_ELEMENT>
              <option name="myItemId" value="aietes" />
              <option name="myItemType" value="com.intellij.ide.projectView.impl.nodes.ProjectViewProjectNode" />
            </PATH_ELEMENT>
            <PATH_ELEMENT>
              <option name="myItemId" value="aietes" />
              <option name="myItemType" value="com.intellij.ide.projectView.impl.nodes.PsiDirectoryNode" />
            </PATH_ELEMENT>
            <PATH_ELEMENT>
              <option name="myItemId" value="src" />
              <option name="myItemType" value="com.intellij.ide.projectView.impl.nodes.PsiDirectoryNode" />
            </PATH_ELEMENT>
            <PATH_ELEMENT>
              <option name="myItemId" value="ephyra" />
              <option name="myItemType" value="com.intellij.ide.projectView.impl.nodes.PsiDirectoryNode" />
            </PATH_ELEMENT>
          </PATH>
          <PATH>
            <PATH_ELEMENT>
              <option name="myItemId" value="aietes" />
              <option name="myItemType" value="com.intellij.ide.projectView.impl.nodes.ProjectViewProjectNode" />
            </PATH_ELEMENT>
            <PATH_ELEMENT>
              <option name="myItemId" value="aietes" />
              <option name="myItemType" value="com.intellij.ide.projectView.impl.nodes.PsiDirectoryNode" />
            </PATH_ELEMENT>
            <PATH_ELEMENT>
              <option name="myItemId" value="src" />
              <option name="myItemType" value="com.intellij.ide.projectView.impl.nodes.PsiDirectoryNode" />
            </PATH_ELEMENT>
            <PATH_ELEMENT>
              <option name="myItemId" value="bounos" />
              <option name="myItemType" value="com.intellij.ide.projectView.impl.nodes.PsiDirectoryNode" />
            </PATH_ELEMENT>
          </PATH>
          <PATH>
            <PATH_ELEMENT>
              <option name="myItemId" value="aietes" />
              <option name="myItemType" value="com.intellij.ide.projectView.impl.nodes.ProjectViewProjectNode" />
            </PATH_ELEMENT>
            <PATH_ELEMENT>
              <option name="myItemId" value="aietes" />
              <option name="myItemType" value="com.intellij.ide.projectView.impl.nodes.PsiDirectoryNode" />
            </PATH_ELEMENT>
            <PATH_ELEMENT>
              <option name="myItemId" value="src" />
              <option name="myItemType" value="com.intellij.ide.projectView.impl.nodes.PsiDirectoryNode" />
            </PATH_ELEMENT>
          </PATH>
          <PATH>
            <PATH_ELEMENT>
              <option name="myItemId" value="aietes" />
              <option name="myItemType" value="com.intellij.ide.projectView.impl.nodes.ProjectViewProjectNode" />
            </PATH_ELEMENT>
            <PATH_ELEMENT>
              <option name="myItemId" value="aietes" />
              <option name="myItemType" value="com.intellij.ide.projectView.impl.nodes.PsiDirectoryNode" />
            </PATH_ELEMENT>
            <PATH_ELEMENT>
              <option name="myItemId" value="src" />
              <option name="myItemType" value="com.intellij.ide.projectView.impl.nodes.PsiDirectoryNode" />
            </PATH_ELEMENT>
            <PATH_ELEMENT>
              <option name="myItemId" value="aietes" />
              <option name="myItemType" value="com.intellij.ide.projectView.impl.nodes.PsiDirectoryNode" />
            </PATH_ELEMENT>
          </PATH>
          <PATH>
            <PATH_ELEMENT>
              <option name="myItemId" value="aietes" />
              <option name="myItemType" value="com.intellij.ide.projectView.impl.nodes.ProjectViewProjectNode" />
            </PATH_ELEMENT>
            <PATH_ELEMENT>
              <option name="myItemId" value="aietes" />
              <option name="myItemType" value="com.intellij.ide.projectView.impl.nodes.PsiDirectoryNode" />
            </PATH_ELEMENT>
            <PATH_ELEMENT>
              <option name="myItemId" value="src" />
              <option name="myItemType" value="com.intellij.ide.projectView.impl.nodes.PsiDirectoryNode" />
            </PATH_ELEMENT>
            <PATH_ELEMENT>
              <option name="myItemId" value="aietes" />
              <option name="myItemType" value="com.intellij.ide.projectView.impl.nodes.PsiDirectoryNode" />
            </PATH_ELEMENT>
            <PATH_ELEMENT>
              <option name="myItemId" value="configs" />
              <option name="myItemType" value="com.intellij.ide.projectView.impl.nodes.PsiDirectoryNode" />
            </PATH_ELEMENT>
          </PATH>
        </subPane>
      </pane>
      <pane id="Scope" />
    </panes>
  </component>
  <component name="PropertiesComponent">
    <property name="FileHistory.org.zmlx.hg4idea.provider.HgHistoryProvider_flatWidth3" value="531" />
    <property name="options.splitter.main.proportions" value="0.3" />
    <property name="FileHistory.org.zmlx.hg4idea.provider.HgHistoryProvider_flatWidth2" value="75" />
    <property name="FileHistory.org.zmlx.hg4idea.provider.HgHistoryProvider_flatWidth1" value="236" />
    <property name="FileHistory.org.zmlx.hg4idea.provider.HgHistoryProvider_flatWidth0" value="58" />
    <property name="FileHistory.org.zmlx.hg4idea.provider.HgHistoryProvider_treeWidth1" value="70" />
    <property name="recentsLimit" value="5" />
    <property name="options.lastSelected" value="com.jetbrains.python.configuration.PythonSdkConfigurable" />
    <property name="FileHistory.org.zmlx.hg4idea.provider.HgHistoryProvider_treeWidth2" value="75" />
    <property name="last_opened_file_path" value="$USER_HOME$/.local/bin/aietes" />
    <property name="FileHistory.org.zmlx.hg4idea.provider.HgHistoryProvider_treeWidth0" value="57" />
    <property name="FileHistory.org.zmlx.hg4idea.provider.HgHistoryProvider_flatOrder1" value="1" />
    <property name="FileHistory.org.zmlx.hg4idea.provider.HgHistoryProvider_flatOrder0" value="0" />
    <property name="FileHistory.org.zmlx.hg4idea.provider.HgHistoryProvider_flatOrder3" value="3" />
    <property name="FileHistory.org.zmlx.hg4idea.provider.HgHistoryProvider_flatOrder2" value="2" />
    <property name="FileHistory.org.zmlx.hg4idea.provider.HgHistoryProvider_treeOrder0" value="0" />
    <property name="FileHistory.org.zmlx.hg4idea.provider.HgHistoryProvider_treeOrder1" value="1" />
    <property name="FileHistory.org.zmlx.hg4idea.provider.HgHistoryProvider_treeOrder2" value="2" />
    <property name="WebServerToolWindowFactoryState" value="false" />
    <property name="FileHistory.org.zmlx.hg4idea.provider.HgHistoryProvider_treeWidth3" value="698" />
    <property name="restartRequiresConfirmation" value="false" />
    <property name="FileHistory.org.zmlx.hg4idea.provider.HgHistoryProvider_treeOrder3" value="3" />
    <property name="options.splitter.details.proportions" value="0.4138756" />
    <property name="options.searchVisible" value="true" />
  </component>
  <component name="PyConsoleOptionsProvider">
    <option name="myPythonConsoleState">
      <PyConsoleSettings>
        <option name="myUseModuleSdk" value="true" />
        <option name="myModuleName" value="aietes" />
      </PyConsoleSettings>
    </option>
    <option name="myDjangoConsoleState">
      <PyConsoleSettings />
    </option>
  </component>
  <component name="RecentsManager">
    <key name="MoveFile.RECENT_KEYS">
      <recent name="$PROJECT_DIR$/src/ephyra" />
    </key>
  </component>
  <component name="RunManager" selected="Python.Ephyra Dev">
    <configuration default="true" type="PythonConfigurationType" factoryName="Python">
      <option name="INTERPRETER_OPTIONS" value="" />
      <option name="PARENT_ENVS" value="true" />
      <envs>
        <env name="PYTHONUNBUFFERED" value="1" />
      </envs>
      <option name="SDK_HOME" value="" />
      <option name="WORKING_DIRECTORY" value="" />
      <option name="IS_MODULE_SDK" value="false" />
      <module name="aietes" />
      <EXTENSION ID="PythonCoverageRunConfigurationExtension" enabled="false" sample_coverage="true" runner="coverage.py" />
      <option name="SCRIPT_NAME" value="" />
      <option name="PARAMETERS" value="" />
      <method />
    </configuration>
    <configuration default="true" type="tests" factoryName="Unittests">
      <option name="INTERPRETER_OPTIONS" value="" />
      <option name="PARENT_ENVS" value="true" />
      <envs />
      <option name="SDK_HOME" value="" />
      <option name="WORKING_DIRECTORY" value="" />
      <option name="IS_MODULE_SDK" value="false" />
      <module name="aietes" />
      <EXTENSION ID="PythonCoverageRunConfigurationExtension" enabled="false" sample_coverage="true" runner="coverage.py" />
      <option name="SCRIPT_NAME" value="" />
      <option name="CLASS_NAME" value="" />
      <option name="METHOD_NAME" value="" />
      <option name="FOLDER_NAME" value="" />
      <option name="TEST_TYPE" value="TEST_SCRIPT" />
      <option name="PATTERN" value="" />
      <option name="USE_PATTERN" value="false" />
      <option name="PUREUNITTEST" value="true" />
      <method />
    </configuration>
    <configuration default="true" type="tests" factoryName="Doctests">
      <option name="INTERPRETER_OPTIONS" value="" />
      <option name="PARENT_ENVS" value="true" />
      <envs />
      <option name="SDK_HOME" value="" />
      <option name="WORKING_DIRECTORY" value="" />
      <option name="IS_MODULE_SDK" value="false" />
      <module name="aietes" />
      <EXTENSION ID="PythonCoverageRunConfigurationExtension" enabled="false" sample_coverage="true" runner="coverage.py" />
      <option name="SCRIPT_NAME" value="" />
      <option name="CLASS_NAME" value="" />
      <option name="METHOD_NAME" value="" />
      <option name="FOLDER_NAME" value="" />
      <option name="TEST_TYPE" value="TEST_SCRIPT" />
      <option name="PATTERN" value="" />
      <option name="USE_PATTERN" value="false" />
      <method />
    </configuration>
    <list size="6">
      <item index="0" class="java.lang.String" itemvalue="Python.Develop" />
      <item index="1" class="java.lang.String" itemvalue="Python.Ephyra Release" />
      <item index="2" class="java.lang.String" itemvalue="Python.Ephyra Sim" />
      <item index="3" class="java.lang.String" itemvalue="Python.AIETES Release" />
      <item index="4" class="java.lang.String" itemvalue="Python.Ephyra Profile Run" />
      <item index="5" class="java.lang.String" itemvalue="Python.Ephyra Dev" />
    </list>
  </component>
  <component name="ShelveChangesManager" show_recycled="false" />
  <component name="SvnConfiguration" maxAnnotateRevisions="500" myUseAcceleration="nothing" myAutoUpdateAfterCommit="false" cleanupOnStartRun="false">
    <option name="USER" value="" />
    <option name="PASSWORD" value="" />
    <option name="mySSHConnectionTimeout" value="30000" />
    <option name="mySSHReadTimeout" value="30000" />
    <option name="LAST_MERGED_REVISION" />
    <option name="MERGE_DRY_RUN" value="false" />
    <option name="MERGE_DIFF_USE_ANCESTRY" value="true" />
    <option name="UPDATE_LOCK_ON_DEMAND" value="false" />
    <option name="IGNORE_SPACES_IN_MERGE" value="false" />
    <option name="DETECT_NESTED_COPIES" value="true" />
    <option name="CHECK_NESTED_FOR_QUICK_MERGE" value="false" />
    <option name="IGNORE_SPACES_IN_ANNOTATE" value="true" />
    <option name="SHOW_MERGE_SOURCES_IN_ANNOTATE" value="true" />
    <option name="FORCE_UPDATE" value="false" />
    <option name="IGNORE_EXTERNALS" value="false" />
    <myIsUseDefaultProxy>false</myIsUseDefaultProxy>
  </component>
  <component name="TaskManager">
    <task active="true" id="Default" summary="Default task">
      <changelist id="0cda99a7-d04d-4685-afa6-cdab2bfdc92f" name="Default" comment="" />
      <created>1353498171487</created>
      <updated>1353498171487</updated>
    </task>
    <task id="LOCAL-00001" summary="Video-style controls are done and working. PyCharm integration continues with exe configs. Going well but slowly.">
      <created>1353516042716</created>
      <updated>1353516042716</updated>
    </task>
    <task id="LOCAL-00002" summary="Ugh, nearly there">
      <created>1353524218096</created>
      <updated>1353524218096</updated>
    </task>
    <task id="LOCAL-00003" summary="Got the multi-plot going but about to 'class-ify' the subplot graphing system, so lets see how that goes....">
      <created>1355416591280</created>
      <updated>1355416591280</updated>
    </task>
    <task id="LOCAL-00004" summary="Somewhere I've fucked up the axis of the multi-node metrics. Basically if every node is on, it's fine, but if not, it bails. Grr.">
      <created>1355424342587</created>
      <updated>1355424342587</updated>
    </task>
    <task id="LOCAL-00005" summary="Somewhere I've fucked up the axis of the multi-node metrics. Basically if every node is on, it's fine, but if not, it bails. Grr. Last minute attempts.">
      <created>1355424617956</created>
      <updated>1355424617956</updated>
    </task>
    <task id="LOCAL-00006" summary="Possibly broken but lots of progress in terms of getting aietes and ephyra going but not enough time to tie things up properly. Currently appears to be kind borked but that's fine. Major idea was how to get aietes and ephyra interacting in real time. Threading solution appears plausible but not completed yet. Major contributions from googling 'wx non-blocking gui'">
      <created>1355856207470</created>
      <updated>1355856207470</updated>
    </task>
    <task id="LOCAL-00007" summary="BUG: Plot highlighting breaks ylim autoscaling. Very good day other than that. Need to run two exps; impact of fudgefactor increas on clustering response, and impact of single overly fudged node.">
      <created>1356029788651</created>
      <updated>1356029788651</updated>
    </task>
    <task id="LOCAL-00008" summary="YLim autoscaling and highlighting fixed, metrics classified ready to be broken into bounos, but there's still a problem with simulator+gui; it looks like the datapackages aren't getting updated in a timely fashion so the gui thinks it's further along than it actually is, causing hell.">
      <created>1357224254522</created>
      <updated>1357224254522</updated>
    </task>
    <task id="LOCAL-00009" summary="Lots of speed related updates but nothing really good for analysis yet. Down to full load time of &lt;5s.">
      <created>1357561510159</created>
      <updated>1357561510159</updated>
    </task>
    <option name="localTasksCounter" value="10" />
    <servers />
  </component>
  <component name="TodoView" selected-index="1">
    <todo-panel id="selected-file">
      <are-packages-shown value="false" />
      <are-modules-shown value="false" />
      <flatten-packages value="false" />
      <is-autoscroll-to-source value="false" />
    </todo-panel>
    <todo-panel id="all">
      <are-packages-shown value="false" />
      <are-modules-shown value="false" />
      <flatten-packages value="false" />
      <is-autoscroll-to-source value="false" />
    </todo-panel>
    <todo-panel id="default-changelist">
      <are-packages-shown value="false" />
      <are-modules-shown value="false" />
      <flatten-packages value="false" />
      <is-autoscroll-to-source value="false" />
    </todo-panel>
  </component>
  <component name="ToolWindowManager">
    <frame x="-1" y="0" width="1922" height="1201" extended-state="6" />
    <editor active="true" />
    <layout>
      <window_info id="Messages" active="false" anchor="bottom" auto_hide="false" internal_type="DOCKED" type="DOCKED" visible="false" weight="0.32827324" sideWeight="0.4958932" order="7" side_tool="false" content_ui="tabs" />
      <window_info id="Changes" active="false" anchor="bottom" auto_hide="false" internal_type="DOCKED" type="DOCKED" visible="false" weight="0.32857144" sideWeight="0.5" order="0" side_tool="false" content_ui="tabs" />
      <window_info id="TODO" active="false" anchor="right" auto_hide="false" internal_type="DOCKED" type="DOCKED" visible="false" weight="0.32976446" sideWeight="0.600572" order="4" side_tool="false" content_ui="tabs" />
      <window_info id="Database" active="false" anchor="right" auto_hide="false" internal_type="DOCKED" type="DOCKED" visible="false" weight="0.33" sideWeight="0.5" order="0" side_tool="false" content_ui="tabs" />
      <window_info id="Structure" active="false" anchor="left" auto_hide="true" internal_type="DOCKED" type="DOCKED" visible="false" weight="0.12941177" sideWeight="0.58285713" order="1" side_tool="true" content_ui="tabs" />
<<<<<<< HEAD
      <window_info id="Project" active="false" anchor="left" auto_hide="false" internal_type="DOCKED" type="DOCKED" visible="true" weight="0.13582888" sideWeight="0.7561905" order="0" side_tool="false" content_ui="combo" />
      <window_info id="Debug" active="false" anchor="bottom" auto_hide="false" internal_type="DOCKED" type="FLOATING" visible="false" weight="0.27809525" sideWeight="0.49571735" order="5" side_tool="false" content_ui="tabs" x="244" y="121" width="1582" height="971" />
      <window_info id="Favorites" active="false" anchor="left" auto_hide="false" internal_type="DOCKED" type="DOCKED" visible="false" weight="0.12941177" sideWeight="0.5742857" order="2" side_tool="true" content_ui="tabs" />
      <window_info id="Event Log" active="false" anchor="bottom" auto_hide="false" internal_type="DOCKED" type="DOCKED" visible="false" weight="0.35333332" sideWeight="0.4983957" order="1" side_tool="true" content_ui="tabs" />
      <window_info id="Run" active="false" anchor="bottom" auto_hide="false" internal_type="DOCKED" type="DOCKED" visible="true" weight="0.24380952" sideWeight="0.600572" order="9" side_tool="false" content_ui="tabs" x="2087" y="60" width="614" height="1049" />
      <window_info id="Version Control" active="false" anchor="bottom" auto_hide="false" internal_type="DOCKED" type="DOCKED" visible="false" weight="0.35333332" sideWeight="0.49786097" order="2" side_tool="false" content_ui="tabs" />
=======
      <window_info id="Project" active="false" anchor="left" auto_hide="false" internal_type="DOCKED" type="DOCKED" visible="true" weight="0.13739613" sideWeight="0.64705884" order="0" side_tool="false" content_ui="combo" />
      <window_info id="Debug" active="false" anchor="bottom" auto_hide="false" internal_type="DOCKED" type="FLOATING" visible="false" weight="0.27809525" sideWeight="0.49571735" order="5" side_tool="false" content_ui="tabs" x="244" y="121" width="1582" height="971" />
      <window_info id="Favorites" active="false" anchor="left" auto_hide="false" internal_type="DOCKED" type="DOCKED" visible="false" weight="0.12941177" sideWeight="0.5742857" order="2" side_tool="true" content_ui="tabs" />
      <window_info id="Event Log" active="false" anchor="bottom" auto_hide="false" internal_type="DOCKED" type="DOCKED" visible="false" weight="0.35333332" sideWeight="0.4983957" order="1" side_tool="true" content_ui="tabs" />
      <window_info id="Run" active="false" anchor="bottom" auto_hide="true" internal_type="SLIDING" type="SLIDING" visible="false" weight="0.40095237" sideWeight="0.600572" order="9" side_tool="false" content_ui="tabs" x="2087" y="60" width="614" height="1049" />
      <window_info id="Version Control" active="true" anchor="bottom" auto_hide="false" internal_type="DOCKED" type="DOCKED" visible="true" weight="0.3529412" sideWeight="0.49786097" order="2" side_tool="false" content_ui="tabs" />
>>>>>>> a792cecc
      <window_info id="Cvs" active="false" anchor="bottom" auto_hide="false" internal_type="DOCKED" type="DOCKED" visible="false" weight="0.25" sideWeight="0.5" order="6" side_tool="false" content_ui="tabs" />
      <window_info id="Message" active="false" anchor="bottom" auto_hide="false" internal_type="DOCKED" type="DOCKED" visible="false" weight="0.33" sideWeight="0.5" order="3" side_tool="false" content_ui="tabs" />
      <window_info id="Ant Build" active="false" anchor="right" auto_hide="false" internal_type="DOCKED" type="DOCKED" visible="false" weight="0.25" sideWeight="0.5" order="2" side_tool="false" content_ui="tabs" />
      <window_info id="Find" active="false" anchor="bottom" auto_hide="false" internal_type="SLIDING" type="FLOATING" visible="false" weight="0.51428574" sideWeight="0.5" order="4" side_tool="false" content_ui="tabs" x="1037" y="142" width="762" height="889" />
      <window_info id="Commander" active="false" anchor="right" auto_hide="false" internal_type="DOCKED" type="DOCKED" visible="false" weight="0.4" sideWeight="0.5" order="1" side_tool="false" content_ui="tabs" />
      <window_info id="Hierarchy" active="false" anchor="right" auto_hide="false" internal_type="DOCKED" type="DOCKED" visible="false" weight="0.25" sideWeight="0.5" order="3" side_tool="false" content_ui="combo" />
      <window_info id="Inspection" active="false" anchor="bottom" auto_hide="false" internal_type="DOCKED" type="DOCKED" visible="false" weight="0.4" sideWeight="0.5" order="8" side_tool="false" content_ui="tabs" />
    </layout>
  </component>
  <component name="VcsContentAnnotationSettings">
    <option name="myLimit" value="2678400000" />
  </component>
  <component name="VcsManagerConfiguration">
    <option name="OFFER_MOVE_TO_ANOTHER_CHANGELIST_ON_PARTIAL_COMMIT" value="true" />
    <option name="CHECK_CODE_SMELLS_BEFORE_PROJECT_COMMIT" value="true" />
    <option name="CHECK_NEW_TODO" value="true" />
    <option name="myTodoPanelSettings">
      <value>
        <are-packages-shown value="false" />
        <are-modules-shown value="false" />
        <flatten-packages value="false" />
        <is-autoscroll-to-source value="false" />
      </value>
    </option>
    <option name="PERFORM_UPDATE_IN_BACKGROUND" value="true" />
    <option name="PERFORM_COMMIT_IN_BACKGROUND" value="true" />
    <option name="PERFORM_EDIT_IN_BACKGROUND" value="true" />
    <option name="PERFORM_CHECKOUT_IN_BACKGROUND" value="true" />
    <option name="PERFORM_ADD_REMOVE_IN_BACKGROUND" value="true" />
    <option name="PERFORM_ROLLBACK_IN_BACKGROUND" value="false" />
    <option name="CHECK_LOCALLY_CHANGED_CONFLICTS_IN_BACKGROUND" value="false" />
    <option name="CHANGED_ON_SERVER_INTERVAL" value="60" />
    <option name="SHOW_ONLY_CHANGED_IN_SELECTION_DIFF" value="true" />
    <option name="CHECK_COMMIT_MESSAGE_SPELLING" value="true" />
    <option name="DEFAULT_PATCH_EXTENSION" value="patch" />
    <option name="SHORT_DIFF_HORISONTALLY" value="true" />
    <option name="SHORT_DIFF_EXTRA_LINES" value="2" />
    <option name="SOFT_WRAPS_IN_SHORT_DIFF" value="true" />
    <option name="INCLUDE_TEXT_INTO_PATCH" value="false" />
    <option name="INCLUDE_TEXT_INTO_SHELF" value="false" />
    <option name="SHOW_FILE_HISTORY_DETAILS" value="true" />
    <option name="SHOW_VCS_ERROR_NOTIFICATIONS" value="true" />
    <option name="FORCE_NON_EMPTY_COMMENT" value="false" />
    <option name="CLEAR_INITIAL_COMMIT_MESSAGE" value="false" />
    <option name="LAST_COMMIT_MESSAGE" value="Lots of speed related updates but nothing really good for analysis yet. Down to full load time of &lt;5s." />
    <option name="MAKE_NEW_CHANGELIST_ACTIVE" value="false" />
    <option name="OPTIMIZE_IMPORTS_BEFORE_PROJECT_COMMIT" value="true" />
    <option name="CHECK_FILES_UP_TO_DATE_BEFORE_COMMIT" value="false" />
    <option name="REFORMAT_BEFORE_PROJECT_COMMIT" value="true" />
    <option name="REFORMAT_BEFORE_FILE_COMMIT" value="false" />
    <option name="FILE_HISTORY_DIALOG_COMMENTS_SPLITTER_PROPORTION" value="0.8" />
    <option name="FILE_HISTORY_DIALOG_SPLITTER_PROPORTION" value="0.5" />
    <option name="ACTIVE_VCS_NAME" />
    <option name="UPDATE_GROUP_BY_PACKAGES" value="false" />
    <option name="UPDATE_GROUP_BY_CHANGELIST" value="false" />
    <option name="SHOW_FILE_HISTORY_AS_TREE" value="false" />
    <option name="FILE_HISTORY_SPLITTER_PROPORTION" value="0.6" />
    <MESSAGE value="Video-style controls are done and working. PyCharm integration continues with exe configs. Going well but slowly." />
    <MESSAGE value="Ugh, nearly there" />
    <MESSAGE value="Got the multi-plot going but about to 'class-ify' the subplot graphing system, so lets see how that goes...." />
    <MESSAGE value="Somewhere I've fucked up the axis of the multi-node metrics. Basically if every node is on, it's fine, but if not, it bails. Grr." />
    <MESSAGE value="Somewhere I've fucked up the axis of the multi-node metrics. Basically if every node is on, it's fine, but if not, it bails. Grr. Last minute attempts." />
    <MESSAGE value="Possibly broken but lots of progress in terms of getting aietes and ephyra going but not enough time to tie things up properly. Currently appears to be kind borked but that's fine. Major idea was how to get aietes and ephyra interacting in real time. Threading solution appears plausible but not completed yet. Major contributions from googling 'wx non-blocking gui'" />
    <MESSAGE value="Reply simulation repaired and best of all, fixed the multi-node metrics" />
    <MESSAGE value="BUG: Plot highlighting breaks ylim autoscaling. Very good day other than that. Need to run two exps; impact of fudgefactor increas on clustering response, and impact of single overly fudged node." />
    <MESSAGE value="YLim autoscaling and highlighting fixed, metrics classified ready to be broken into bounos, but there's still a problem with simulator+gui; it looks like the datapackages aren't getting updated in a timely fashion so the gui thinks it's further along than it actually is, causing hell." />
    <MESSAGE value="Lots of speed related updates but nothing really good for analysis yet. Down to full load time of &lt;5s." />
  </component>
  <component name="XDebuggerManager">
    <breakpoint-manager>
      <breakpoints>
        <line-breakpoint enabled="true" type="python-line">
          <url>file://$PROJECT_DIR$/src/aietes/__init__.py</url>
          <option name="timeStamp" value="37" />
        </line-breakpoint>
      </breakpoints>
      <option name="time" value="40" />
    </breakpoint-manager>
  </component>
  <component name="editorHistoryManager">
    <entry file="file://$PROJECT_DIR$/src/aietes/configs/default.conf">
      <provider selected="true" editor-type-id="text-editor">
        <state line="25" column="71" selection-start="1680" selection-end="1680" vertical-scroll-proportion="0.0" />
      </provider>
    </entry>
    <entry file="file://$PROJECT_DIR$/src/ephyra/Pages.py">
      <provider selected="true" editor-type-id="text-editor">
        <state line="2" column="0" selection-start="30" selection-end="30" vertical-scroll-proportion="0.029354207" />
      </provider>
    </entry>
    <entry file="file://$PROJECT_DIR$/src/aietes/__init__.py">
      <provider selected="true" editor-type-id="text-editor">
        <state line="68" column="38" selection-start="1888" selection-end="1888" vertical-scroll-proportion="0.0">
          <folding />
        </state>
      </provider>
    </entry>
    <entry file="file://$PROJECT_DIR$/src/bounos/Metrics.py">
      <provider selected="true" editor-type-id="text-editor">
        <state line="36" column="19" selection-start="874" selection-end="874" vertical-scroll-proportion="0.0">
          <folding />
        </state>
      </provider>
    </entry>
    <entry file="file:///usr/lib/python2.7/dist-packages/wx-2.8-gtk2-unicode/wx/_windows.py">
      <provider selected="true" editor-type-id="text-editor">
        <state line="496" column="0" selection-start="19724" selection-end="19724" vertical-scroll-proportion="0.0">
          <folding />
        </state>
      </provider>
    </entry>
    <entry file="file://$PROJECT_DIR$/src/aietes/Node.py">
      <provider selected="true" editor-type-id="text-editor">
        <state line="50" column="0" selection-start="1534" selection-end="1534" vertical-scroll-proportion="-22.0">
          <folding />
        </state>
      </provider>
    </entry>
    <entry file="file://$PROJECT_DIR$/setup.py">
      <provider selected="true" editor-type-id="text-editor">
        <state line="0" column="0" selection-start="0" selection-end="0" vertical-scroll-proportion="0.0">
          <folding />
        </state>
      </provider>
    </entry>
    <entry file="file://$PROJECT_DIR$/src/bounos/Analyses.py">
      <provider selected="true" editor-type-id="text-editor">
        <state line="7" column="89" selection-start="201" selection-end="201" vertical-scroll-proportion="0.0">
          <folding />
        </state>
      </provider>
    </entry>
<<<<<<< HEAD
    <entry file="file://$PROJECT_DIR$/src/aietes/Behaviour.py">
      <provider selected="true" editor-type-id="text-editor">
        <state line="90" column="94" selection-start="3147" selection-end="3147" vertical-scroll-proportion="0.0">
          <folding />
        </state>
      </provider>
    </entry>
    <entry file="file://$PROJECT_DIR$/src/aietes/Fleet.py">
      <provider selected="true" editor-type-id="text-editor">
        <state line="59" column="31" selection-start="1654" selection-end="1654" vertical-scroll-proportion="0.0">
=======
    <entry file="file://$PROJECT_DIR$/setup.py">
      <provider selected="true" editor-type-id="text-editor">
        <state line="3" column="0" selection-start="59" selection-end="59" vertical-scroll-proportion="0.0">
>>>>>>> a792cecc
          <folding />
        </state>
      </provider>
    </entry>
    <entry file="file://$PROJECT_DIR$/src/aietes/Tools/__init__.py">
      <provider selected="true" editor-type-id="text-editor">
<<<<<<< HEAD
        <state line="76" column="7" selection-start="2449" selection-end="2449" vertical-scroll-proportion="0.0">
=======
        <state line="305" column="16" selection-start="9430" selection-end="9430" vertical-scroll-proportion="0.0">
>>>>>>> a792cecc
          <folding />
        </state>
      </provider>
    </entry>
    <entry file="file://$PROJECT_DIR$/src/aietes/Environment.py">
      <provider selected="true" editor-type-id="text-editor">
        <state line="97" column="52" selection-start="3736" selection-end="3736" vertical-scroll-proportion="0.0">
          <folding />
        </state>
      </provider>
    </entry>
    <entry file="file://$PROJECT_DIR$/src/ephyra/__init__.py">
      <provider selected="true" editor-type-id="text-editor">
<<<<<<< HEAD
        <state line="24" column="0" selection-start="512" selection-end="512" vertical-scroll-proportion="0.0">
=======
        <state line="74" column="28" selection-start="1735" selection-end="1735" vertical-scroll-proportion="0.0">
>>>>>>> a792cecc
          <folding />
        </state>
      </provider>
    </entry>
    <entry file="file://$PROJECT_DIR$/src/ephyra/__init__.py">
      <provider selected="true" editor-type-id="text-editor">
        <state line="15" column="0" selection-start="250" selection-end="250" vertical-scroll-proportion="0.0">
          <folding />
        </state>
      </provider>
    </entry>
<<<<<<< HEAD
    <entry file="file://$PROJECT_DIR$/src/ephyra/Controller.py">
      <provider selected="true" editor-type-id="text-editor">
        <state line="126" column="37" selection-start="3023" selection-end="3023" vertical-scroll-proportion="0.8545706">
          <folding>
            <element signature="e#29#45#0" expanded="true" />
          </folding>
        </state>
      </provider>
    </entry>
    <entry file="file://$PROJECT_DIR$/src/ephyra/Views.py">
      <provider selected="true" editor-type-id="text-editor">
        <state line="504" column="44" selection-start="14655" selection-end="14655" vertical-scroll-proportion="1.0">
=======
    <entry file="file://$PROJECT_DIR$/src/aietes/Tools/__init__.py">
      <provider selected="true" editor-type-id="text-editor">
        <state line="76" column="7" selection-start="2449" selection-end="2449" vertical-scroll-proportion="0.024271844">
          <folding />
        </state>
      </provider>
    </entry>
    <entry file="file://$PROJECT_DIR$/src/bounos/__init__.py">
      <provider selected="true" editor-type-id="text-editor">
        <state line="168" column="25" selection-start="4919" selection-end="4919" vertical-scroll-proportion="0.023400936">
>>>>>>> a792cecc
          <folding />
        </state>
      </provider>
    </entry>
  </component>
</project>
<|MERGE_RESOLUTION|>--- conflicted
+++ resolved
@@ -2,17 +2,7 @@
 <project version="4">
   <component name="ChangeListManager">
     <list default="true" id="0cda99a7-d04d-4685-afa6-cdab2bfdc92f" name="Default" comment="">
-      <change type="NEW" beforePath="" afterPath="$PROJECT_DIR$/.idea/runConfigurations/Ephyra_Dev.xml" />
-      <change type="NEW" beforePath="" afterPath="$PROJECT_DIR$/src/ephyra/Controller.py" />
-      <change type="MODIFICATION" beforePath="$PROJECT_DIR$/.idea/runConfigurations/Develop.xml" afterPath="$PROJECT_DIR$/.idea/runConfigurations/Develop.xml" />
-      <change type="MODIFICATION" beforePath="$PROJECT_DIR$/.idea/runConfigurations/Ephyra_Profile_Run.xml" afterPath="$PROJECT_DIR$/.idea/runConfigurations/Ephyra_Profile_Run.xml" />
       <change type="MODIFICATION" beforePath="$PROJECT_DIR$/.idea/workspace.xml" afterPath="$PROJECT_DIR$/.idea/workspace.xml" />
-<<<<<<< HEAD
-      <change type="MODIFICATION" beforePath="$PROJECT_DIR$/src/bounos/Metrics.py" afterPath="$PROJECT_DIR$/src/bounos/Metrics.py" />
-      <change type="MODIFICATION" beforePath="$PROJECT_DIR$/src/ephyra/Views.py" afterPath="$PROJECT_DIR$/src/ephyra/Views.py" />
-      <change type="MODIFICATION" beforePath="$PROJECT_DIR$/src/ephyra/__init__.py" afterPath="$PROJECT_DIR$/src/ephyra/__init__.py" />
-=======
->>>>>>> a792cecc
     </list>
     <ignored path="aietes.iws" />
     <ignored path=".idea/workspace.xml" />
@@ -31,45 +21,58 @@
   </component>
   <component name="ExecutionTargetManager" SELECTED_TARGET="default_target" />
   <component name="FileEditorManager">
-    <splitter split-orientation="horizontal" split-proportion="0.49262902">
+    <splitter split-orientation="horizontal" split-proportion="0.49262896">
       <split-first>
         <leaf>
-<<<<<<< HEAD
-          <file leaf-file-name="Views.py" pinned="false" current="true" current-in-tab="true">
-            <entry file="file://$PROJECT_DIR$/src/ephyra/Views.py">
-              <provider selected="true" editor-type-id="text-editor">
-                <state line="504" column="44" selection-start="14655" selection-end="14655" vertical-scroll-proportion="1.0">
-=======
           <file leaf-file-name="Views.py" pinned="false" current="false" current-in-tab="false">
             <entry file="file://$PROJECT_DIR$/src/ephyra/Views.py">
               <provider selected="true" editor-type-id="text-editor">
                 <state line="305" column="16" selection-start="9430" selection-end="9430" vertical-scroll-proportion="0.0">
->>>>>>> a792cecc
-                  <folding />
-                </state>
-              </provider>
-            </entry>
-          </file>
-          <file leaf-file-name="_windows.py" pinned="false" current="false" current-in-tab="false">
-            <entry file="file:///usr/lib/python2.7/dist-packages/wx-2.8-gtk2-unicode/wx/_windows.py">
-              <provider selected="true" editor-type-id="text-editor">
-                <state line="496" column="0" selection-start="19724" selection-end="19724" vertical-scroll-proportion="0.0">
-                  <folding />
-                </state>
-              </provider>
-            </entry>
-          </file>
-<<<<<<< HEAD
-          <file leaf-file-name="Node.py" pinned="false" current="false" current-in-tab="false">
-            <entry file="file://$PROJECT_DIR$/src/aietes/Node.py">
-              <provider selected="true" editor-type-id="text-editor">
-                <state line="50" column="0" selection-start="1534" selection-end="1534" vertical-scroll-proportion="-22.0">
-=======
+                  <folding />
+                </state>
+              </provider>
+            </entry>
+          </file>
+          <file leaf-file-name="Environment.py" pinned="false" current="false" current-in-tab="false">
+            <entry file="file://$PROJECT_DIR$/src/aietes/Environment.py">
+              <provider selected="true" editor-type-id="text-editor">
+                <state line="97" column="52" selection-start="3736" selection-end="3736" vertical-scroll-proportion="0.0">
+                  <folding />
+                </state>
+              </provider>
+            </entry>
+          </file>
           <file leaf-file-name="__init__.py" pinned="false" current="false" current-in-tab="true">
             <entry file="file://$PROJECT_DIR$/src/aietes/Tools/__init__.py">
               <provider selected="true" editor-type-id="text-editor">
                 <state line="76" column="7" selection-start="2449" selection-end="2449" vertical-scroll-proportion="0.024271844">
->>>>>>> a792cecc
+                  <folding />
+                </state>
+              </provider>
+            </entry>
+          </file>
+          <file leaf-file-name="Fleet.py" pinned="false" current="false" current-in-tab="false">
+            <entry file="file://$PROJECT_DIR$/src/aietes/Fleet.py">
+              <provider selected="true" editor-type-id="text-editor">
+                <state line="59" column="31" selection-start="1654" selection-end="1654" vertical-scroll-proportion="0.0">
+                  <folding />
+                </state>
+              </provider>
+            </entry>
+          </file>
+          <file leaf-file-name="Behaviour.py" pinned="false" current="false" current-in-tab="false">
+            <entry file="file://$PROJECT_DIR$/src/aietes/Behaviour.py">
+              <provider selected="true" editor-type-id="text-editor">
+                <state line="90" column="94" selection-start="3147" selection-end="3147" vertical-scroll-proportion="0.0">
+                  <folding />
+                </state>
+              </provider>
+            </entry>
+          </file>
+          <file leaf-file-name="Analyses.py" pinned="false" current="false" current-in-tab="false">
+            <entry file="file://$PROJECT_DIR$/src/bounos/Analyses.py">
+              <provider selected="true" editor-type-id="text-editor">
+                <state line="14" column="0" selection-start="332" selection-end="332" vertical-scroll-proportion="0.0">
                   <folding />
                 </state>
               </provider>
@@ -78,56 +81,7 @@
           <file leaf-file-name="setup.py" pinned="false" current="false" current-in-tab="false">
             <entry file="file://$PROJECT_DIR$/setup.py">
               <provider selected="true" editor-type-id="text-editor">
-                <state line="0" column="0" selection-start="0" selection-end="0" vertical-scroll-proportion="0.0">
-                  <folding />
-                </state>
-              </provider>
-            </entry>
-          </file>
-          <file leaf-file-name="Analyses.py" pinned="false" current="false" current-in-tab="false">
-            <entry file="file://$PROJECT_DIR$/src/bounos/Analyses.py">
-              <provider selected="true" editor-type-id="text-editor">
-                <state line="7" column="89" selection-start="201" selection-end="201" vertical-scroll-proportion="0.0">
-                  <folding />
-                </state>
-              </provider>
-            </entry>
-          </file>
-          <file leaf-file-name="Behaviour.py" pinned="false" current="false" current-in-tab="false">
-            <entry file="file://$PROJECT_DIR$/src/aietes/Behaviour.py">
-              <provider selected="true" editor-type-id="text-editor">
-                <state line="90" column="94" selection-start="3147" selection-end="3147" vertical-scroll-proportion="0.0">
-                  <folding />
-                </state>
-              </provider>
-            </entry>
-          </file>
-          <file leaf-file-name="Fleet.py" pinned="false" current="false" current-in-tab="false">
-            <entry file="file://$PROJECT_DIR$/src/aietes/Fleet.py">
-              <provider selected="true" editor-type-id="text-editor">
-                <state line="59" column="31" selection-start="1654" selection-end="1654" vertical-scroll-proportion="0.0">
-                  <folding />
-                </state>
-              </provider>
-            </entry>
-          </file>
-          <file leaf-file-name="__init__.py" pinned="false" current="false" current-in-tab="false">
-            <entry file="file://$PROJECT_DIR$/src/aietes/Tools/__init__.py">
-              <provider selected="true" editor-type-id="text-editor">
-<<<<<<< HEAD
-                <state line="76" column="7" selection-start="2449" selection-end="2449" vertical-scroll-proportion="0.0">
-                  <folding />
-                </state>
-              </provider>
-            </entry>
-          </file>
-          <file leaf-file-name="Environment.py" pinned="false" current="false" current-in-tab="false">
-            <entry file="file://$PROJECT_DIR$/src/aietes/Environment.py">
-              <provider selected="true" editor-type-id="text-editor">
-                <state line="97" column="52" selection-start="3736" selection-end="3736" vertical-scroll-proportion="0.0">
-=======
                 <state line="3" column="0" selection-start="59" selection-end="59" vertical-scroll-proportion="0.0">
->>>>>>> a792cecc
                   <folding />
                 </state>
               </provider>
@@ -140,20 +94,16 @@
           <file leaf-file-name="__init__.py" pinned="false" current="true" current-in-tab="true">
             <entry file="file://$PROJECT_DIR$/src/bounos/__init__.py">
               <provider selected="true" editor-type-id="text-editor">
-<<<<<<< HEAD
-                <state line="24" column="0" selection-start="512" selection-end="512" vertical-scroll-proportion="0.0">
-=======
                 <state line="168" column="25" selection-start="4919" selection-end="4919" vertical-scroll-proportion="0.023400936">
->>>>>>> a792cecc
-                  <folding />
-                </state>
-              </provider>
-            </entry>
-          </file>
-          <file leaf-file-name="Metrics.py" pinned="false" current="false" current-in-tab="false">
-            <entry file="file://$PROJECT_DIR$/src/bounos/Metrics.py">
-              <provider selected="true" editor-type-id="text-editor">
-                <state line="36" column="19" selection-start="874" selection-end="874" vertical-scroll-proportion="0.0">
+                  <folding />
+                </state>
+              </provider>
+            </entry>
+          </file>
+          <file leaf-file-name="__init__.py" pinned="false" current="false" current-in-tab="false">
+            <entry file="file://$PROJECT_DIR$/src/aietes/__init__.py">
+              <provider selected="true" editor-type-id="text-editor">
+                <state line="68" column="38" selection-start="1888" selection-end="1888" vertical-scroll-proportion="0.0">
                   <folding />
                 </state>
               </provider>
@@ -162,31 +112,7 @@
           <file leaf-file-name="__init__.py" pinned="false" current="false" current-in-tab="false">
             <entry file="file://$PROJECT_DIR$/src/ephyra/__init__.py">
               <provider selected="true" editor-type-id="text-editor">
-<<<<<<< HEAD
-                <state line="15" column="0" selection-start="250" selection-end="250" vertical-scroll-proportion="0.0">
-                  <folding />
-                </state>
-              </provider>
-            </entry>
-          </file>
-          <file leaf-file-name="Controller.py" pinned="false" current="false" current-in-tab="true">
-            <entry file="file://$PROJECT_DIR$/src/ephyra/Controller.py">
-              <provider selected="true" editor-type-id="text-editor">
-                <state line="126" column="37" selection-start="3023" selection-end="3023" vertical-scroll-proportion="0.8545706">
-                  <folding>
-                    <element signature="e#29#45#0" expanded="true" />
-                  </folding>
-                </state>
-              </provider>
-            </entry>
-          </file>
-          <file leaf-file-name="__init__.py" pinned="false" current="false" current-in-tab="false">
-            <entry file="file://$PROJECT_DIR$/src/aietes/__init__.py">
-              <provider selected="true" editor-type-id="text-editor">
-                <state line="68" column="38" selection-start="1888" selection-end="1888" vertical-scroll-proportion="0.0">
-=======
                 <state line="74" column="28" selection-start="1735" selection-end="1735" vertical-scroll-proportion="0.0">
->>>>>>> a792cecc
                   <folding />
                 </state>
               </provider>
@@ -204,6 +130,7 @@
   <component name="IdeDocumentHistory">
     <option name="changedFiles">
       <list>
+        <option value="$PROJECT_DIR$/src/bounos/SimulationHandling.py" />
         <option value="$PROJECT_DIR$/src/ephyra/SimulationHandling.py" />
         <option value="$PROJECT_DIR$/src/aietes/Fleet.py" />
         <option value="$PROJECT_DIR$/src/bounos/Analyses.py" />
@@ -214,19 +141,19 @@
         <option value="$PROJECT_DIR$/src/aietes/Tools/__init__.py" />
         <option value="$PROJECT_DIR$/src/ephyra/Pages.py" />
         <option value="$PROJECT_DIR$/src/aietes/__init__.py" />
+        <option value="$PROJECT_DIR$/src/bounos/Metrics.py" />
         <option value="$PROJECT_DIR$/src/bounos/__init__.py" />
         <option value="$PROJECT_DIR$/setup.py" />
         <option value="$PROJECT_DIR$/src/ephyra/__init__.py" />
-        <option value="$PROJECT_DIR$/src/bounos/Metrics.py" />
-        <option value="$PROJECT_DIR$/src/ephyra/Controller.py" />
         <option value="$PROJECT_DIR$/src/ephyra/Views.py" />
       </list>
     </option>
   </component>
   <component name="ProjectFrameBounds">
-    <option name="x" value="-1" />
-    <option name="width" value="1922" />
-    <option name="height" value="1201" />
+    <option name="x" value="64" />
+    <option name="y" value="-4" />
+    <option name="width" value="1857" />
+    <option name="height" value="1205" />
   </component>
   <component name="ProjectLevelVcsManager" settingsEditedManually="false">
     <OptionsSetting value="true" id="Add" />
@@ -390,8 +317,8 @@
     <property name="FileHistory.org.zmlx.hg4idea.provider.HgHistoryProvider_treeWidth3" value="698" />
     <property name="restartRequiresConfirmation" value="false" />
     <property name="FileHistory.org.zmlx.hg4idea.provider.HgHistoryProvider_treeOrder3" value="3" />
+    <property name="options.searchVisible" value="true" />
     <property name="options.splitter.details.proportions" value="0.4138756" />
-    <property name="options.searchVisible" value="true" />
   </component>
   <component name="PyConsoleOptionsProvider">
     <option name="myPythonConsoleState">
@@ -409,7 +336,7 @@
       <recent name="$PROJECT_DIR$/src/ephyra" />
     </key>
   </component>
-  <component name="RunManager" selected="Python.Ephyra Dev">
+  <component name="RunManager" selected="Python.Ephyra Release">
     <configuration default="true" type="PythonConfigurationType" factoryName="Python">
       <option name="INTERPRETER_OPTIONS" value="" />
       <option name="PARENT_ENVS" value="true" />
@@ -462,13 +389,12 @@
       <option name="USE_PATTERN" value="false" />
       <method />
     </configuration>
-    <list size="6">
+    <list size="5">
       <item index="0" class="java.lang.String" itemvalue="Python.Develop" />
       <item index="1" class="java.lang.String" itemvalue="Python.Ephyra Release" />
       <item index="2" class="java.lang.String" itemvalue="Python.Ephyra Sim" />
       <item index="3" class="java.lang.String" itemvalue="Python.AIETES Release" />
       <item index="4" class="java.lang.String" itemvalue="Python.Ephyra Profile Run" />
-      <item index="5" class="java.lang.String" itemvalue="Python.Ephyra Dev" />
     </list>
   </component>
   <component name="ShelveChangesManager" show_recycled="false" />
@@ -556,29 +482,20 @@
     </todo-panel>
   </component>
   <component name="ToolWindowManager">
-    <frame x="-1" y="0" width="1922" height="1201" extended-state="6" />
-    <editor active="true" />
+    <frame x="64" y="-4" width="1857" height="1205" extended-state="6" />
+    <editor active="false" />
     <layout>
       <window_info id="Messages" active="false" anchor="bottom" auto_hide="false" internal_type="DOCKED" type="DOCKED" visible="false" weight="0.32827324" sideWeight="0.4958932" order="7" side_tool="false" content_ui="tabs" />
       <window_info id="Changes" active="false" anchor="bottom" auto_hide="false" internal_type="DOCKED" type="DOCKED" visible="false" weight="0.32857144" sideWeight="0.5" order="0" side_tool="false" content_ui="tabs" />
       <window_info id="TODO" active="false" anchor="right" auto_hide="false" internal_type="DOCKED" type="DOCKED" visible="false" weight="0.32976446" sideWeight="0.600572" order="4" side_tool="false" content_ui="tabs" />
       <window_info id="Database" active="false" anchor="right" auto_hide="false" internal_type="DOCKED" type="DOCKED" visible="false" weight="0.33" sideWeight="0.5" order="0" side_tool="false" content_ui="tabs" />
       <window_info id="Structure" active="false" anchor="left" auto_hide="true" internal_type="DOCKED" type="DOCKED" visible="false" weight="0.12941177" sideWeight="0.58285713" order="1" side_tool="true" content_ui="tabs" />
-<<<<<<< HEAD
-      <window_info id="Project" active="false" anchor="left" auto_hide="false" internal_type="DOCKED" type="DOCKED" visible="true" weight="0.13582888" sideWeight="0.7561905" order="0" side_tool="false" content_ui="combo" />
-      <window_info id="Debug" active="false" anchor="bottom" auto_hide="false" internal_type="DOCKED" type="FLOATING" visible="false" weight="0.27809525" sideWeight="0.49571735" order="5" side_tool="false" content_ui="tabs" x="244" y="121" width="1582" height="971" />
-      <window_info id="Favorites" active="false" anchor="left" auto_hide="false" internal_type="DOCKED" type="DOCKED" visible="false" weight="0.12941177" sideWeight="0.5742857" order="2" side_tool="true" content_ui="tabs" />
-      <window_info id="Event Log" active="false" anchor="bottom" auto_hide="false" internal_type="DOCKED" type="DOCKED" visible="false" weight="0.35333332" sideWeight="0.4983957" order="1" side_tool="true" content_ui="tabs" />
-      <window_info id="Run" active="false" anchor="bottom" auto_hide="false" internal_type="DOCKED" type="DOCKED" visible="true" weight="0.24380952" sideWeight="0.600572" order="9" side_tool="false" content_ui="tabs" x="2087" y="60" width="614" height="1049" />
-      <window_info id="Version Control" active="false" anchor="bottom" auto_hide="false" internal_type="DOCKED" type="DOCKED" visible="false" weight="0.35333332" sideWeight="0.49786097" order="2" side_tool="false" content_ui="tabs" />
-=======
       <window_info id="Project" active="false" anchor="left" auto_hide="false" internal_type="DOCKED" type="DOCKED" visible="true" weight="0.13739613" sideWeight="0.64705884" order="0" side_tool="false" content_ui="combo" />
       <window_info id="Debug" active="false" anchor="bottom" auto_hide="false" internal_type="DOCKED" type="FLOATING" visible="false" weight="0.27809525" sideWeight="0.49571735" order="5" side_tool="false" content_ui="tabs" x="244" y="121" width="1582" height="971" />
       <window_info id="Favorites" active="false" anchor="left" auto_hide="false" internal_type="DOCKED" type="DOCKED" visible="false" weight="0.12941177" sideWeight="0.5742857" order="2" side_tool="true" content_ui="tabs" />
       <window_info id="Event Log" active="false" anchor="bottom" auto_hide="false" internal_type="DOCKED" type="DOCKED" visible="false" weight="0.35333332" sideWeight="0.4983957" order="1" side_tool="true" content_ui="tabs" />
       <window_info id="Run" active="false" anchor="bottom" auto_hide="true" internal_type="SLIDING" type="SLIDING" visible="false" weight="0.40095237" sideWeight="0.600572" order="9" side_tool="false" content_ui="tabs" x="2087" y="60" width="614" height="1049" />
       <window_info id="Version Control" active="true" anchor="bottom" auto_hide="false" internal_type="DOCKED" type="DOCKED" visible="true" weight="0.3529412" sideWeight="0.49786097" order="2" side_tool="false" content_ui="tabs" />
->>>>>>> a792cecc
       <window_info id="Cvs" active="false" anchor="bottom" auto_hide="false" internal_type="DOCKED" type="DOCKED" visible="false" weight="0.25" sideWeight="0.5" order="6" side_tool="false" content_ui="tabs" />
       <window_info id="Message" active="false" anchor="bottom" auto_hide="false" internal_type="DOCKED" type="DOCKED" visible="false" weight="0.33" sideWeight="0.5" order="3" side_tool="false" content_ui="tabs" />
       <window_info id="Ant Build" active="false" anchor="right" auto_hide="false" internal_type="DOCKED" type="DOCKED" visible="false" weight="0.25" sideWeight="0.5" order="2" side_tool="false" content_ui="tabs" />
@@ -659,16 +576,97 @@
     </breakpoint-manager>
   </component>
   <component name="editorHistoryManager">
+    <entry file="file://$PROJECT_DIR$/src/bounos/__init__.py">
+      <provider selected="true" editor-type-id="text-editor">
+        <state line="63" column="16" selection-start="1849" selection-end="1849" vertical-scroll-proportion="0.0">
+          <folding />
+        </state>
+      </provider>
+    </entry>
+    <entry file="uml://AlchemyModelDependency/#aietes">
+      <provider selected="true" editor-type-id="UmlEditorProvider">
+        <state>
+          <ID>AlchemyModelDependency</ID>
+          <OriginalElement>#aietes</OriginalElement>
+          <nodes />
+          <notes />
+          <edges />
+          <settings layout="Hierarchic Group" zoom="1.0" x="478.0" y="535.0" />
+          <SelectedNodes />
+          <Categories />
+          <SCOPE>All</SCOPE>
+        </state>
+      </provider>
+    </entry>
+    <entry file="file://$PROJECT_DIR$/src/aietes/Node.py">
+      <provider selected="true" editor-type-id="text-editor">
+        <state line="89" column="38" selection-start="3061" selection-end="3061" vertical-scroll-proportion="1.2730061" />
+      </provider>
+    </entry>
     <entry file="file://$PROJECT_DIR$/src/aietes/configs/default.conf">
       <provider selected="true" editor-type-id="text-editor">
         <state line="25" column="71" selection-start="1680" selection-end="1680" vertical-scroll-proportion="0.0" />
       </provider>
     </entry>
+    <entry file="file://$PROJECT_DIR$/src/aietes/Environment.py">
+      <provider selected="true" editor-type-id="text-editor">
+        <state line="97" column="52" selection-start="3736" selection-end="3736" vertical-scroll-proportion="0.0">
+          <folding />
+        </state>
+      </provider>
+    </entry>
+    <entry file="file://$PROJECT_DIR$/src/aietes/Fleet.py">
+      <provider selected="true" editor-type-id="text-editor">
+        <state line="59" column="31" selection-start="1654" selection-end="1654" vertical-scroll-proportion="0.0">
+          <folding />
+        </state>
+      </provider>
+    </entry>
+    <entry file="file://$PROJECT_DIR$/src/aietes/Behaviour.py">
+      <provider selected="true" editor-type-id="text-editor">
+        <state line="90" column="94" selection-start="3147" selection-end="3147" vertical-scroll-proportion="0.0">
+          <folding />
+        </state>
+      </provider>
+    </entry>
     <entry file="file://$PROJECT_DIR$/src/ephyra/Pages.py">
       <provider selected="true" editor-type-id="text-editor">
         <state line="2" column="0" selection-start="30" selection-end="30" vertical-scroll-proportion="0.029354207" />
       </provider>
     </entry>
+    <entry file="file://$PROJECT_DIR$/src/bounos/Metrics.py">
+      <provider selected="true" editor-type-id="text-editor">
+        <state line="84" column="0" selection-start="2170" selection-end="2170" vertical-scroll-proportion="0.0" />
+      </provider>
+    </entry>
+    <entry file="file://$PROJECT_DIR$/setup.py">
+      <provider selected="true" editor-type-id="text-editor">
+        <state line="3" column="0" selection-start="59" selection-end="59" vertical-scroll-proportion="0.0">
+          <folding />
+        </state>
+      </provider>
+    </entry>
+    <entry file="file://$PROJECT_DIR$/src/ephyra/Views.py">
+      <provider selected="true" editor-type-id="text-editor">
+        <state line="305" column="16" selection-start="9430" selection-end="9430" vertical-scroll-proportion="0.0">
+          <folding />
+        </state>
+      </provider>
+    </entry>
+    <entry file="file://$PROJECT_DIR$/src/bounos/Analyses.py">
+      <provider selected="true" editor-type-id="text-editor">
+        <state line="14" column="0" selection-start="332" selection-end="332" vertical-scroll-proportion="0.0">
+          <folding />
+        </state>
+      </provider>
+    </entry>
+    <entry file="file://$PROJECT_DIR$/src/ephyra/__init__.py">
+      <provider selected="true" editor-type-id="text-editor">
+        <state line="74" column="28" selection-start="1735" selection-end="1735" vertical-scroll-proportion="0.0">
+          <folding />
+        </state>
+      </provider>
+    </entry>
     <entry file="file://$PROJECT_DIR$/src/aietes/__init__.py">
       <provider selected="true" editor-type-id="text-editor">
         <state line="68" column="38" selection-start="1888" selection-end="1888" vertical-scroll-proportion="0.0">
@@ -676,113 +674,8 @@
         </state>
       </provider>
     </entry>
-    <entry file="file://$PROJECT_DIR$/src/bounos/Metrics.py">
-      <provider selected="true" editor-type-id="text-editor">
-        <state line="36" column="19" selection-start="874" selection-end="874" vertical-scroll-proportion="0.0">
-          <folding />
-        </state>
-      </provider>
-    </entry>
-    <entry file="file:///usr/lib/python2.7/dist-packages/wx-2.8-gtk2-unicode/wx/_windows.py">
-      <provider selected="true" editor-type-id="text-editor">
-        <state line="496" column="0" selection-start="19724" selection-end="19724" vertical-scroll-proportion="0.0">
-          <folding />
-        </state>
-      </provider>
-    </entry>
-    <entry file="file://$PROJECT_DIR$/src/aietes/Node.py">
-      <provider selected="true" editor-type-id="text-editor">
-        <state line="50" column="0" selection-start="1534" selection-end="1534" vertical-scroll-proportion="-22.0">
-          <folding />
-        </state>
-      </provider>
-    </entry>
-    <entry file="file://$PROJECT_DIR$/setup.py">
-      <provider selected="true" editor-type-id="text-editor">
-        <state line="0" column="0" selection-start="0" selection-end="0" vertical-scroll-proportion="0.0">
-          <folding />
-        </state>
-      </provider>
-    </entry>
-    <entry file="file://$PROJECT_DIR$/src/bounos/Analyses.py">
-      <provider selected="true" editor-type-id="text-editor">
-        <state line="7" column="89" selection-start="201" selection-end="201" vertical-scroll-proportion="0.0">
-          <folding />
-        </state>
-      </provider>
-    </entry>
-<<<<<<< HEAD
-    <entry file="file://$PROJECT_DIR$/src/aietes/Behaviour.py">
-      <provider selected="true" editor-type-id="text-editor">
-        <state line="90" column="94" selection-start="3147" selection-end="3147" vertical-scroll-proportion="0.0">
-          <folding />
-        </state>
-      </provider>
-    </entry>
-    <entry file="file://$PROJECT_DIR$/src/aietes/Fleet.py">
-      <provider selected="true" editor-type-id="text-editor">
-        <state line="59" column="31" selection-start="1654" selection-end="1654" vertical-scroll-proportion="0.0">
-=======
-    <entry file="file://$PROJECT_DIR$/setup.py">
-      <provider selected="true" editor-type-id="text-editor">
-        <state line="3" column="0" selection-start="59" selection-end="59" vertical-scroll-proportion="0.0">
->>>>>>> a792cecc
-          <folding />
-        </state>
-      </provider>
-    </entry>
     <entry file="file://$PROJECT_DIR$/src/aietes/Tools/__init__.py">
       <provider selected="true" editor-type-id="text-editor">
-<<<<<<< HEAD
-        <state line="76" column="7" selection-start="2449" selection-end="2449" vertical-scroll-proportion="0.0">
-=======
-        <state line="305" column="16" selection-start="9430" selection-end="9430" vertical-scroll-proportion="0.0">
->>>>>>> a792cecc
-          <folding />
-        </state>
-      </provider>
-    </entry>
-    <entry file="file://$PROJECT_DIR$/src/aietes/Environment.py">
-      <provider selected="true" editor-type-id="text-editor">
-        <state line="97" column="52" selection-start="3736" selection-end="3736" vertical-scroll-proportion="0.0">
-          <folding />
-        </state>
-      </provider>
-    </entry>
-    <entry file="file://$PROJECT_DIR$/src/ephyra/__init__.py">
-      <provider selected="true" editor-type-id="text-editor">
-<<<<<<< HEAD
-        <state line="24" column="0" selection-start="512" selection-end="512" vertical-scroll-proportion="0.0">
-=======
-        <state line="74" column="28" selection-start="1735" selection-end="1735" vertical-scroll-proportion="0.0">
->>>>>>> a792cecc
-          <folding />
-        </state>
-      </provider>
-    </entry>
-    <entry file="file://$PROJECT_DIR$/src/ephyra/__init__.py">
-      <provider selected="true" editor-type-id="text-editor">
-        <state line="15" column="0" selection-start="250" selection-end="250" vertical-scroll-proportion="0.0">
-          <folding />
-        </state>
-      </provider>
-    </entry>
-<<<<<<< HEAD
-    <entry file="file://$PROJECT_DIR$/src/ephyra/Controller.py">
-      <provider selected="true" editor-type-id="text-editor">
-        <state line="126" column="37" selection-start="3023" selection-end="3023" vertical-scroll-proportion="0.8545706">
-          <folding>
-            <element signature="e#29#45#0" expanded="true" />
-          </folding>
-        </state>
-      </provider>
-    </entry>
-    <entry file="file://$PROJECT_DIR$/src/ephyra/Views.py">
-      <provider selected="true" editor-type-id="text-editor">
-        <state line="504" column="44" selection-start="14655" selection-end="14655" vertical-scroll-proportion="1.0">
-=======
-    <entry file="file://$PROJECT_DIR$/src/aietes/Tools/__init__.py">
-      <provider selected="true" editor-type-id="text-editor">
         <state line="76" column="7" selection-start="2449" selection-end="2449" vertical-scroll-proportion="0.024271844">
           <folding />
         </state>
@@ -791,7 +684,6 @@
     <entry file="file://$PROJECT_DIR$/src/bounos/__init__.py">
       <provider selected="true" editor-type-id="text-editor">
         <state line="168" column="25" selection-start="4919" selection-end="4919" vertical-scroll-proportion="0.023400936">
->>>>>>> a792cecc
           <folding />
         </state>
       </provider>
