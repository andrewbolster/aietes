--- conflicted
+++ resolved
@@ -1,10 +1,4 @@
-<<<<<<< HEAD
-pylab
-=======
->>>>>>> 8417825e
 BTrees
-SimPy == 2.3.1
-ZODB
 click
 colorlog
 configobj
@@ -17,8 +11,8 @@
 nose-exclude
 nosexcover
 notify2
+numexpr
 numpy
-numexpr
 oct2py
 openpyxl==1.8.6
 pandas
@@ -26,12 +20,12 @@
 pubsub
 pydot
 pykalman
-<<<<<<< HEAD
+pylab
 quantities
 scikit-learn
-=======
->>>>>>> 8417825e
 scipy
 seaborn
+SimPy == 2.3.1
 tables
-transaction+transaction
+ZODB