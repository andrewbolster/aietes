#!/usr/bin/env python
import wxversion

wxversion.ensureMinimal("2.8")

import wx
import os
import logging
import argparse
import cProfile

logging.basicConfig(level = logging.DEBUG)

_ROOT = os.path.abspath(os.path.dirname(__file__))

class EventLoggingApp(wx.PySimpleApp):
	def FilterEvent(self, evt, *args, **kwargs):
		logging.info(evt)
		return -1


def main():
	description = "GUI Simulation and Analysis Suite for the Aietes framework"

	parser = argparse.ArgumentParser(description = description)

	parser.add_argument('-o', '--open',
	                    dest = 'data_file', action = 'store', default = None,
	                    nargs = '?', const = 'latest_aietes.npz_from_pwd',
	                    metavar = 'XXX.npz',
	                    help = 'Aietes DataPackage to be analysed'
	)
	parser.add_argument('-a', '--autostart',
	                    dest = 'autostart', action = 'store_true', default = False,
	                    help = 'Automatically launch animation on loading'
	)
	parser.add_argument('-x', '--autoexit',
	                    dest = 'autoexit', action = 'store_true', default = False,
	                    help = 'Automatically exit after animation'
	)
	parser.add_argument('-l', '--loop',
	                    dest = 'loop', action = 'store_true', default = False,
	                    help = 'Loop animation'
	)
	parser.add_argument('-v', '--verbose',
	                    dest = 'verbose', action = 'store_true', default = False,
	                    help = 'Verbose Debugging Information'
	)
	parser.add_argument('-n', '--new-simulation',
	                    dest = 'newsim', action = 'store_true', default = False,
	                    help = 'Generate a new simulation from default'
	)
	args = parser.parse_args()

<<<<<<< HEAD
	from bounos import BounosModel as model

	if args.data_file is 'latest_aietes.npz_from_pwd':
		candidate_data_files = os.listdir(os.getcwd())
		candidate_data_files = [f for f in candidate_data_files if model.is_valid_aietes_datafile(f)]
		candidate_data_files.sort(reverse = True)
		args.data_file = candidate_data_files[0]
		logging.info("Using Latest AIETES file: %s" % args.data_file)
	elif args.data_file is not None:
		if not model.is_valid_aietes_datafile(args.data_file):
			raise ValueError("Provided data file does not appear to be an aietes dataset:%s" % args.data_file)

	app = wx.PySimpleApp()
=======
	if True:
		app = wx.PySimpleApp()
	else:
		app = EventLoggingApp()
		app.SetCallFilterEvent(True)
>>>>>>> 9e6e3db3

	from Controller import EphyraController
	from Views import EphyraNotebook

	controller = EphyraController(exec_args = args)
	app.frame = EphyraNotebook(controller, exec_args = args)
	app.frame.Show()
	app.MainLoop()


def debug():
	cProfile.run('main()')

if __name__ == '__main__':
	main()

<|MERGE_RESOLUTION|>--- conflicted
+++ resolved
@@ -52,7 +52,6 @@
 	)
 	args = parser.parse_args()
 
-<<<<<<< HEAD
 	from bounos import BounosModel as model
 
 	if args.data_file is 'latest_aietes.npz_from_pwd':
@@ -65,14 +64,11 @@
 		if not model.is_valid_aietes_datafile(args.data_file):
 			raise ValueError("Provided data file does not appear to be an aietes dataset:%s" % args.data_file)
 
-	app = wx.PySimpleApp()
-=======
 	if True:
 		app = wx.PySimpleApp()
 	else:
 		app = EventLoggingApp()
 		app.SetCallFilterEvent(True)
->>>>>>> 9e6e3db3
 
 	from Controller import EphyraController
 	from Views import EphyraNotebook
